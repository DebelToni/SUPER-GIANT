import os, random, math, argparse
from pathlib import Path
from typing import List, Tuple

import numpy as np
from datasets import load_dataset
from transformers import AutoTokenizer
from tqdm.auto import tqdm

# ── tweakables ────────────────────────────────────────────────────────────────
# DATASET_NAME   = "TinyStories"
# DATASET_VENDOR = "roneneldan"
DATASET_NAME = "wikitext-103-v1"
DATASET_VENDOR = "wikitext"  
# DATASET_NAME = "OpenWebText"
TOKENIZER_NAME = "EleutherAI/gpt-neo-125M"
CACHE_DIR      = Path("tiny_cached")          # kept on the Colab VM disk
VAL_SPLIT_PCT  = 3.0                          # 97 / 3 train-val split
DTYPE          = np.uint16                    # 65 535 > 50 000-token vocab


# ── constants ────────────────────────────────────────────────────────────────
STRIDE_FRAC     = 0.5        # 0.5 ⇒ 50 % overlap. Set 1.0 for no overlap.
VAL_EVERY_N_WIN = 33         # deterministic ~3 % val split
PAD_TOKEN_ID    = 0          # GPT-Neo uses 50256 (= eod), change if needed
FLUSH_EVERY     = 4_096      # write to disk after this many windows

# ── chunker ──────────────────────────────────────────────────────────────────
def _chunk(document_ids: List[int], ctx: int, stride: int) -> List[List[int]]:
    """ Split one tokenised document into ctx-sized windows with overlap. """
    n = len(document_ids)
    if n <= ctx:
        # Pad on the right so every sequence is exactly ctx long.
        window = document_ids + [PAD_TOKEN_ID] * (ctx - n)
        return [window]

    windows, start = [], 0
    while start < n:
        end = start + ctx
        window = document_ids[start:end]
        if len(window) < ctx:
            # Discard tiny tail; alternatively pad it – up to you.
            break
        windows.append(window)
        start += stride
    return windows



# ── helpers ───────────────────────────────────────────────────────────────────
def _flush(buf: List[List[int]], path: Path):
    if not buf:
        return
    np.save(path, np.asarray(buf, dtype=DTYPE))
    buf.clear()

# ── streaming encoder that writes .npy shards ────────────────────────────────
def _encode_stream(
    tokenizer,
    ctx: int,
    subset_pct: float,
    chunk_pct: float,
) -> Tuple[List[Path], List[Path]]:
    """Tokenise the training split and save fixed-length windows to .npy shards.

    The scratch work is done in .mmap files; when a shard is complete it is
    trimmed to the actual number of rows and rewritten as train_tokens_###.npy /
    val_tokens_###.npy.  Only those .npy files are returned and later consumed
    by `_concat`.
    """
    # 1) dataset ----------------------------------------------------------------
    ds = load_dataset(DATASET_VENDOR, DATASET_NAME, split="train")     # ← no `streaming=`
    stride = max(1, int(ctx * STRIDE_FRAC))

    total_examples  = len(ds)                                          # real doc count
    limit_examples  = math.ceil(total_examples * subset_pct / 100)
    per_shard_input = max(1, math.floor(limit_examples * chunk_pct / 100))
    mem_capacity    = per_shard_input * 10                             # head-room

    # 2) helpers ---------------------------------------------------------------
    def _new_memmap(prefix: str, shard_idx: int):
        """Open a scratch memmap large enough for the next shard."""
        scratch_path = CACHE_DIR / f"{prefix}_{shard_idx:03d}.mmap"
        mm = np.memmap(
            scratch_path, dtype=DTYPE, mode="w+",
            shape=(mem_capacity, ctx)
        )
        return scratch_path, mm

    def _finalise_shard(
        scratch_path: Path,
        mm: np.memmap,
        rows: int,
        out_paths: List[Path],
    ):
        """Trim memmap → .npy, close & delete scratch file, append final path."""
        if rows == 0:
            mm._mmap.close()
            scratch_path.unlink(missing_ok=True)
            return

        mm.flush()
        trimmed = np.asarray(mm[:rows])        # copy rows into RAM (≤ a few MB)
        mm._mmap.close()
        scratch_path.unlink()                  # remove the oversize scratch file

        out_path = scratch_path.with_suffix(".npy").with_name(
            scratch_path.stem.replace(".mmap", "") + ".npy"
        )
        np.save(out_path, trimmed)
        out_paths.append(out_path)

    # 3) book-keeping -----------------------------------------------------------
    shard = 0
    train_files, val_files = [], []

    train_path, train_mm = _new_memmap("train_tokens", shard)
    val_path,   val_mm   = _new_memmap("val_tokens",   shard)
    train_pos   = 0
    val_pos     = 0
    win_cnt     = 0

    # 4) main loop --------------------------------------------------------------
    pbar = tqdm(total=limit_examples, desc="tokenising", unit="doc")
    for i, rec in enumerate(ds):
        if i >= limit_examples:
            break
        pbar.update()

        windows = _chunk(
            tokenizer.encode(rec["text"], add_special_tokens=False),
            ctx, stride,
        )

        for w in windows:
            # deterministic train/val split
            if win_cnt % VAL_EVERY_N_WIN == 0:
                val_mm[val_pos] = w
                val_pos += 1
            else:
                train_mm[train_pos] = w
                train_pos += 1
            win_cnt += 1

            # flush occasionally so the scratch files are actually written
            if win_cnt % FLUSH_EVERY == 0:
<<<<<<< HEAD
                train_mm.flush();  val_mm.flush()

            # rotate shard if either bucket hit its quota
            if train_pos >= per_shard_input or val_pos >= per_shard_input:
                _finalise_shard(train_path, train_mm, train_pos, train_files)
                _finalise_shard(val_path,   val_mm,   val_pos,   val_files)

                shard += 1
                train_path, train_mm = _new_memmap("train_tokens", shard)
                val_path,   val_mm   = _new_memmap("val_tokens",   shard)
                train_pos = val_pos = 0

    # 5) final shard cleanup ----------------------------------------------------
    _finalise_shard(train_path, train_mm, train_pos, train_files)
    _finalise_shard(val_path,   val_mm,   val_pos,   val_files)
=======
                train_mm.flush(); val_mm.flush()

            # Rotate shard when we reach the quota
            if (train_pos >= per_shard_input) or (val_pos >= per_shard_input):
                train_mm.flush(); val_mm.flush()
                # Trim unused rows and compress
                # for path, rows in [(train_path, train_pos), (val_path, val_pos)]:
                #     if rows:
                #         tmp = np.memmap(path, dtype=DTYPE, mode="r", shape=(per_shard_input * 10, ctx))[:rows]
                #         # np.savez_compressed(path.with_suffix(".npz"), tmp)
                #         np.savez_compressed(path.with_suffix(".npz"), data=tmp)
                #         os.remove(path)  # remove the raw memmap
                # # train_files.append(train_path.with_suffix(".npz"))
                # train_files.append(path.with_suffix(".npz"))
                # val_files.append(val_path.with_suffix(".npz"))
                for path, rows in [(train_path, train_pos), (val_path, val_pos)]:
                    if rows:
                        tmp = np.memmap(path, dtype=DTYPE, mode="r", shape=(per_shard_input * 10, ctx))[:rows]
                        np.savez_compressed(path.with_suffix(".npz"), data=tmp)
                        os.remove(path)

                # Append each shard explicitly (do not reuse the loop variable `path`)
                train_files.append(train_path.with_suffix(".npz"))
                val_files.append(val_path.with_suffix(".npz"))

                # Start new shard
                shard += 1
                train_path, train_mm = _new_memmap("train_tokens")
                val_path,   val_mm   = _new_memmap("val_tokens")
                train_pos, val_pos   = 0, 0

    # Final shard cleanup (same logic as above)
    train_mm.flush(); val_mm.flush()
    for path, rows in [(train_path, train_pos), (val_path, val_pos)]:
        if rows:
            tmp = np.memmap(path, dtype=DTYPE, mode="r", shape=(per_shard_input * 10, ctx))[:rows]
            # np.savez_compressed(path.with_suffix(".npz"), tmp)
            np.savez_compressed(path.with_suffix(".npz"), data=tmp)
            os.remove(path)
    if train_pos:
        # train_files.append(train_path.with_suffix(".npz"))
        train_files.append(train_path.with_suffix(".npz"))
    if val_pos:
        val_files.append(val_path.with_suffix(".npz"))
>>>>>>> e491bea2
    pbar.close()

    return train_files, val_files


# def _encode_stream(
#     tokenizer,
#     ctx: int,
#     subset_pct: float,
#     chunk_pct: float,
# ) -> Tuple[List[Path], List[Path]]:
#     ds     = load_dataset(DATASET_VENDOR, DATASET_NAME, split="train",) # streaming=True)
#     stride = max(1, int(ctx * STRIDE_FRAC))
#
#     # Compute quotas
#     # total_examples  = ds.info.dataset_size  # works in streaming mode
#     total_examples  = len(ds)  
#     limit_examples  = math.ceil(total_examples * subset_pct / 100)
#     per_shard_input = max(1, math.floor(limit_examples * chunk_pct / 100))
#
#     # Shard bookkeeping
#     shard, win_cnt = 0, 0
#     train_files, val_files = [], []
#
#     # Open two memmaps for the first shard
#     def _new_memmap(prefix: str):
#         path = CACHE_DIR / f"{prefix}_{shard:03d}.npy"
#         mm   = np.memmap(path, dtype=DTYPE, mode="w+", shape=(per_shard_input * 10, ctx))
#         return path, mm
#
#     train_path, train_mm = _new_memmap("train_tokens")
#     val_path,   val_mm   = _new_memmap("val_tokens")
#     train_pos, val_pos   = 0, 0
#
#     pbar = tqdm(total=limit_examples, desc="tokenising", unit="doc")
#     for i, rec in enumerate(ds):
#         if i >= limit_examples:
#             break
#         pbar.update()
#
#         windows = _chunk(
#             tokenizer.encode(rec["text"], add_special_tokens=False),
#             ctx, stride,
#         )
#
#         for w in windows:
#             target_mm, target_pos = (val_mm, val_pos) if (win_cnt % VAL_EVERY_N_WIN == 0) else (train_mm, train_pos)
#             target_mm[target_pos] = w
#             if target_mm is train_mm:
#                 train_pos += 1
#             else:
#                 val_pos += 1
#             win_cnt += 1
#
#             # Flush memmap if necessary
#             if win_cnt % FLUSH_EVERY == 0:
#                 train_mm.flush(); val_mm.flush()
#
#             # Rotate shard when we reach the quota
#             if (train_pos >= per_shard_input) or (val_pos >= per_shard_input):
#                 train_mm.flush(); val_mm.flush()
#                 # Trim unused rows and compress
#                 for path, rows in [(train_path, train_pos), (val_path, val_pos)]:
#                     if rows:
#                         tmp = np.memmap(path, dtype=DTYPE, mode="r", shape=(per_shard_input * 10, ctx))[:rows]
#                         np.savez_compressed(path.with_suffix(".npz"), tmp)
#                         os.remove(path)  # remove the raw memmap
#                 train_files.append(train_path.with_suffix(".npz"))
#                 val_files.append(val_path.with_suffix(".npz"))
#
#                 # Start new shard
#                 shard += 1
#                 train_path, train_mm = _new_memmap("train_tokens")
#                 val_path,   val_mm   = _new_memmap("val_tokens")
#                 train_pos, val_pos   = 0, 0
#
#     # Final shard cleanup (same logic as above)
#     train_mm.flush(); val_mm.flush()
#     for path, rows in [(train_path, train_pos), (val_path, val_pos)]:
#         if rows:
#             tmp = np.memmap(path, dtype=DTYPE, mode="r", shape=(per_shard_input * 10, ctx))[:rows]
#             np.savez_compressed(path.with_suffix(".npz"), tmp)
#             os.remove(path)
#     if train_pos:
#         train_files.append(train_path.with_suffix(".npz"))
#     if val_pos:
#         val_files.append(val_path.with_suffix(".npz"))
#     pbar.close()
#     return train_files, val_files


# def _encode_stream(tokenizer, ctx: int,
#                    subset_pct: float, chunk_pct: float) -> Tuple[List[Path], List[Path]]:
#     # ds              = load_dataset(DATASET_NAME, split="train")       # this does not work
#     ds              = load_dataset("wikitext", "wikitext-103-v1", split="train") # this gets us to tokenizing
#     total_examples  = len(ds)
#     limit_examples  = math.ceil(total_examples * subset_pct / 100)
#     per_shard_input = max(1, math.floor(limit_examples * chunk_pct / 100))
#
#     train_files, val_files          = [], []
#     train_buf: List[List[int]] = []
#     val_buf:   List[List[int]] = []
#     shard = 0
#
#     pbar = tqdm(total=limit_examples, desc="tokenising", unit="example")
#     for i, rec in enumerate(ds):
#         if i >= limit_examples:
#             break
#         pbar.update()
#
#         ids = tokenizer.encode(rec["text"], add_special_tokens=False)
#         for s in range(0, len(ids) - ctx + 1, ctx):
#             window = ids[s : s + ctx]
#             # random train/val split per-window:
#             (val_buf if random.random() < VAL_SPLIT_PCT / 100 else train_buf).append(window)
#
#         if (i + 1) % per_shard_input == 0:
#             # === Only flush & append if each buffer has something in it ===
#             train_path = CACHE_DIR / f"train_tokens_{shard:03d}.npy"
#             val_path   = CACHE_DIR / f"val_tokens_{shard:03d}.npy"
#
#             if train_buf:
#                 _flush(train_buf, train_path)
#                 train_files.append(train_path)
#
#             if val_buf:
#                 _flush(val_buf, val_path)
#                 val_files.append(val_path)
#
#             # Only bump `shard` if we wrote at least one file
            # if train_buf or val_buf:
            #     shard += 1

    # # (the “end-of-loop” cleanup remains the same)
    # _flush(train_buf, CACHE_DIR / f"train_tokens_{shard:03d}.npy")
    # _flush(val_buf,   CACHE_DIR / f"val_tokens_{shard:03d}.npy")
    # if train_buf:
    #     train_files.append(CACHE_DIR / f"train_tokens_{shard:03d}.npy")
    # if val_buf:
    #     val_files.append(CACHE_DIR / f"val_tokens_{shard:03d}.npy")
    # pbar.close()
    # return train_files, val_files

# def _encode_stream(tokenizer, ctx: int,
#                    subset_pct: float, chunk_pct: float) -> Tuple[List[Path], List[Path]]:
#     # ds              = load_dataset(DATASET_NAME, split="train")       # this does not work
#     ds              = load_dataset("wikitext", "wikitext-103-v1", split="train") # this gets us to tokenizing
#     total_examples  = len(ds)
#     limit_examples  = math.ceil(total_examples * subset_pct / 100)
#     per_shard_input = max(1, math.floor(limit_examples * chunk_pct / 100))
#
#     train_files, val_files          = [], []
#     train_buf: List[List[int]] = []
#     val_buf:   List[List[int]] = []
#     shard = 0
#
#     pbar = tqdm(total=limit_examples, desc="tokenising", unit="example")
#     for i, rec in enumerate(ds):
#         if i >= limit_examples:
#             break
#         pbar.update()
#
#         ids = tokenizer.encode(rec["text"], add_special_tokens=False)
#         for s in range(0, len(ids) - ctx + 1, ctx):
#             window = ids[s:s + ctx]
#             (val_buf if random.random() < VAL_SPLIT_PCT / 100 else train_buf).append(window)
#
#         if (i + 1) % per_shard_input == 0:
#             _flush(train_buf, CACHE_DIR / f"train_tokens_{shard:03d}.npy")
#             _flush(val_buf,   CACHE_DIR / f"val_tokens_{shard:03d}.npy")
#             train_files.append(CACHE_DIR / f"train_tokens_{shard:03d}.npy")
#             val_files.append(CACHE_DIR / f"val_tokens_{shard:03d}.npy")
#             shard += 1
#
#     _flush(train_buf, CACHE_DIR / f"train_tokens_{shard:03d}.npy")
#     _flush(val_buf,   CACHE_DIR / f"val_tokens_{shard:03d}.npy")
#     if train_buf:
#         train_files.append(CACHE_DIR / f"train_tokens_{shard:03d}.npy")
#     if val_buf:
#         val_files.append(CACHE_DIR / f"val_tokens_{shard:03d}.npy")
#     pbar.close()
#     return train_files, val_files


# def _concat(shards):
#     return np.concatenate([np.load(p, mmap_mode="r") for p in shards], axis=0)
def _concat(shards):
    """Load a list of .npy / .npz shards and return one big (N, ctx) array."""
    arrays = []
    for p in shards:
        if p.suffix == ".npz":
            with np.load(p, mmap_mode="r") as z:
                # by construction each shard contains one array named "data"
                arrays.append(z["data"])
        else:  # .npy – the legacy uncompressed format
            arrays.append(np.load(p, mmap_mode="r"))
    return np.concatenate(arrays, axis=0)



def get_data(*, subset_pct: float = 100.0, chunk_pct: float = 10.0,
             context_length: int = 256):
    """Main entry-point used from Run_training.py"""
    CACHE_DIR.mkdir(exist_ok=True)
    tokenizer = AutoTokenizer.from_pretrained(TOKENIZER_NAME)

    # train_shards = sorted(CACHE_DIR.glob("train_tokens_*.npy"))
    # val_shards   = sorted(CACHE_DIR.glob("val_tokens_*.npy"))
    train_shards = sorted(CACHE_DIR.glob("train_tokens_*.npz"))
    val_shards   = sorted(CACHE_DIR.glob("val_tokens_*.npz"))
    if train_shards:
        print("▶ Using cached shards found in", CACHE_DIR)
        return _concat(train_shards), _concat(val_shards), tokenizer

    print("▶ No cache found – streaming encode begins…")
    train_shards, val_shards = _encode_stream(
        tokenizer, context_length, subset_pct, chunk_pct)
    return _concat(train_shards), _concat(val_shards), tokenizer


# ── minimal CLI for experimentation ───────────────────────────────────────────
if __name__ == "__main__":
    cli = argparse.ArgumentParser()
    cli.add_argument("--subset_pct", type=float, default=100,
                     help="Percent of TinyStories to encode [0–100]")
    cli.add_argument("--chunk_pct", type=float, default=10,
                     help="Percent interval between output shards")
    cli.add_argument("--ctx", type=int, default=256,
                     help="Sequence length (context window)")
    a = cli.parse_args()
    tr, va, _ = get_data(subset_pct=a.subset_pct,
                         chunk_pct=a.chunk_pct,
                         context_length=a.ctx)
    print("train_tokens", tr.shape, "val_tokens", va.shape)
<|MERGE_RESOLUTION|>--- conflicted
+++ resolved
@@ -54,73 +54,35 @@
     np.save(path, np.asarray(buf, dtype=DTYPE))
     buf.clear()
 
-# ── streaming encoder that writes .npy shards ────────────────────────────────
 def _encode_stream(
     tokenizer,
     ctx: int,
     subset_pct: float,
     chunk_pct: float,
 ) -> Tuple[List[Path], List[Path]]:
-    """Tokenise the training split and save fixed-length windows to .npy shards.
-
-    The scratch work is done in .mmap files; when a shard is complete it is
-    trimmed to the actual number of rows and rewritten as train_tokens_###.npy /
-    val_tokens_###.npy.  Only those .npy files are returned and later consumed
-    by `_concat`.
-    """
-    # 1) dataset ----------------------------------------------------------------
-    ds = load_dataset(DATASET_VENDOR, DATASET_NAME, split="train")     # ← no `streaming=`
+    ds     = load_dataset(DATASET_VENDOR, DATASET_NAME, split="train",) # streaming=True)
     stride = max(1, int(ctx * STRIDE_FRAC))
 
-    total_examples  = len(ds)                                          # real doc count
+    # Compute quotas
+    # total_examples  = ds.info.dataset_size  # works in streaming mode
+    total_examples  = len(ds)  
     limit_examples  = math.ceil(total_examples * subset_pct / 100)
     per_shard_input = max(1, math.floor(limit_examples * chunk_pct / 100))
-    mem_capacity    = per_shard_input * 10                             # head-room
-
-    # 2) helpers ---------------------------------------------------------------
-    def _new_memmap(prefix: str, shard_idx: int):
-        """Open a scratch memmap large enough for the next shard."""
-        scratch_path = CACHE_DIR / f"{prefix}_{shard_idx:03d}.mmap"
-        mm = np.memmap(
-            scratch_path, dtype=DTYPE, mode="w+",
-            shape=(mem_capacity, ctx)
-        )
-        return scratch_path, mm
-
-    def _finalise_shard(
-        scratch_path: Path,
-        mm: np.memmap,
-        rows: int,
-        out_paths: List[Path],
-    ):
-        """Trim memmap → .npy, close & delete scratch file, append final path."""
-        if rows == 0:
-            mm._mmap.close()
-            scratch_path.unlink(missing_ok=True)
-            return
-
-        mm.flush()
-        trimmed = np.asarray(mm[:rows])        # copy rows into RAM (≤ a few MB)
-        mm._mmap.close()
-        scratch_path.unlink()                  # remove the oversize scratch file
-
-        out_path = scratch_path.with_suffix(".npy").with_name(
-            scratch_path.stem.replace(".mmap", "") + ".npy"
-        )
-        np.save(out_path, trimmed)
-        out_paths.append(out_path)
-
-    # 3) book-keeping -----------------------------------------------------------
-    shard = 0
+
+    # Shard bookkeeping
+    shard, win_cnt = 0, 0
     train_files, val_files = [], []
 
-    train_path, train_mm = _new_memmap("train_tokens", shard)
-    val_path,   val_mm   = _new_memmap("val_tokens",   shard)
-    train_pos   = 0
-    val_pos     = 0
-    win_cnt     = 0
-
-    # 4) main loop --------------------------------------------------------------
+    # Open two memmaps for the first shard
+    def _new_memmap(prefix: str):
+        path = CACHE_DIR / f"{prefix}_{shard:03d}.npy"
+        mm   = np.memmap(path, dtype=DTYPE, mode="w+", shape=(per_shard_input * 10, ctx))
+        return path, mm
+
+    train_path, train_mm = _new_memmap("train_tokens")
+    val_path,   val_mm   = _new_memmap("val_tokens")
+    train_pos, val_pos   = 0, 0
+
     pbar = tqdm(total=limit_examples, desc="tokenising", unit="doc")
     for i, rec in enumerate(ds):
         if i >= limit_examples:
@@ -133,34 +95,16 @@
         )
 
         for w in windows:
-            # deterministic train/val split
-            if win_cnt % VAL_EVERY_N_WIN == 0:
-                val_mm[val_pos] = w
+            target_mm, target_pos = (val_mm, val_pos) if (win_cnt % VAL_EVERY_N_WIN == 0) else (train_mm, train_pos)
+            target_mm[target_pos] = w
+            if target_mm is train_mm:
+                train_pos += 1
+            else:
                 val_pos += 1
-            else:
-                train_mm[train_pos] = w
-                train_pos += 1
             win_cnt += 1
 
-            # flush occasionally so the scratch files are actually written
+            # Flush memmap if necessary
             if win_cnt % FLUSH_EVERY == 0:
-<<<<<<< HEAD
-                train_mm.flush();  val_mm.flush()
-
-            # rotate shard if either bucket hit its quota
-            if train_pos >= per_shard_input or val_pos >= per_shard_input:
-                _finalise_shard(train_path, train_mm, train_pos, train_files)
-                _finalise_shard(val_path,   val_mm,   val_pos,   val_files)
-
-                shard += 1
-                train_path, train_mm = _new_memmap("train_tokens", shard)
-                val_path,   val_mm   = _new_memmap("val_tokens",   shard)
-                train_pos = val_pos = 0
-
-    # 5) final shard cleanup ----------------------------------------------------
-    _finalise_shard(train_path, train_mm, train_pos, train_files)
-    _finalise_shard(val_path,   val_mm,   val_pos,   val_files)
-=======
                 train_mm.flush(); val_mm.flush()
 
             # Rotate shard when we reach the quota
@@ -205,96 +149,8 @@
         train_files.append(train_path.with_suffix(".npz"))
     if val_pos:
         val_files.append(val_path.with_suffix(".npz"))
->>>>>>> e491bea2
     pbar.close()
-
     return train_files, val_files
-
-
-# def _encode_stream(
-#     tokenizer,
-#     ctx: int,
-#     subset_pct: float,
-#     chunk_pct: float,
-# ) -> Tuple[List[Path], List[Path]]:
-#     ds     = load_dataset(DATASET_VENDOR, DATASET_NAME, split="train",) # streaming=True)
-#     stride = max(1, int(ctx * STRIDE_FRAC))
-#
-#     # Compute quotas
-#     # total_examples  = ds.info.dataset_size  # works in streaming mode
-#     total_examples  = len(ds)  
-#     limit_examples  = math.ceil(total_examples * subset_pct / 100)
-#     per_shard_input = max(1, math.floor(limit_examples * chunk_pct / 100))
-#
-#     # Shard bookkeeping
-#     shard, win_cnt = 0, 0
-#     train_files, val_files = [], []
-#
-#     # Open two memmaps for the first shard
-#     def _new_memmap(prefix: str):
-#         path = CACHE_DIR / f"{prefix}_{shard:03d}.npy"
-#         mm   = np.memmap(path, dtype=DTYPE, mode="w+", shape=(per_shard_input * 10, ctx))
-#         return path, mm
-#
-#     train_path, train_mm = _new_memmap("train_tokens")
-#     val_path,   val_mm   = _new_memmap("val_tokens")
-#     train_pos, val_pos   = 0, 0
-#
-#     pbar = tqdm(total=limit_examples, desc="tokenising", unit="doc")
-#     for i, rec in enumerate(ds):
-#         if i >= limit_examples:
-#             break
-#         pbar.update()
-#
-#         windows = _chunk(
-#             tokenizer.encode(rec["text"], add_special_tokens=False),
-#             ctx, stride,
-#         )
-#
-#         for w in windows:
-#             target_mm, target_pos = (val_mm, val_pos) if (win_cnt % VAL_EVERY_N_WIN == 0) else (train_mm, train_pos)
-#             target_mm[target_pos] = w
-#             if target_mm is train_mm:
-#                 train_pos += 1
-#             else:
-#                 val_pos += 1
-#             win_cnt += 1
-#
-#             # Flush memmap if necessary
-#             if win_cnt % FLUSH_EVERY == 0:
-#                 train_mm.flush(); val_mm.flush()
-#
-#             # Rotate shard when we reach the quota
-#             if (train_pos >= per_shard_input) or (val_pos >= per_shard_input):
-#                 train_mm.flush(); val_mm.flush()
-#                 # Trim unused rows and compress
-#                 for path, rows in [(train_path, train_pos), (val_path, val_pos)]:
-#                     if rows:
-#                         tmp = np.memmap(path, dtype=DTYPE, mode="r", shape=(per_shard_input * 10, ctx))[:rows]
-#                         np.savez_compressed(path.with_suffix(".npz"), tmp)
-#                         os.remove(path)  # remove the raw memmap
-#                 train_files.append(train_path.with_suffix(".npz"))
-#                 val_files.append(val_path.with_suffix(".npz"))
-#
-#                 # Start new shard
-#                 shard += 1
-#                 train_path, train_mm = _new_memmap("train_tokens")
-#                 val_path,   val_mm   = _new_memmap("val_tokens")
-#                 train_pos, val_pos   = 0, 0
-#
-#     # Final shard cleanup (same logic as above)
-#     train_mm.flush(); val_mm.flush()
-#     for path, rows in [(train_path, train_pos), (val_path, val_pos)]:
-#         if rows:
-#             tmp = np.memmap(path, dtype=DTYPE, mode="r", shape=(per_shard_input * 10, ctx))[:rows]
-#             np.savez_compressed(path.with_suffix(".npz"), tmp)
-#             os.remove(path)
-#     if train_pos:
-#         train_files.append(train_path.with_suffix(".npz"))
-#     if val_pos:
-#         val_files.append(val_path.with_suffix(".npz"))
-#     pbar.close()
-#     return train_files, val_files
 
 
 # def _encode_stream(tokenizer, ctx: int,
